// Copyright 2016-2021, Pulumi Corporation.  All rights reserved.
//go:build nodejs || all
// +build nodejs all

package examples

import (
	"encoding/base64"
	"path/filepath"
	"testing"

	"github.com/pulumi/pulumi/sdk/v3/go/common/resource"

	"github.com/aws/aws-sdk-go/aws"
	"github.com/aws/aws-sdk-go/aws/session"
	"github.com/aws/aws-sdk-go/service/ec2"
	"github.com/pulumi/pulumi/pkg/v3/testing/integration"
	"github.com/stretchr/testify/assert"
)

func TestRandom(t *testing.T) {
	test := getJSBaseOptions(t).
		With(integration.ProgramTestOptions{
			Dir: filepath.Join(getCwd(t), "random"),
			ExtraRuntimeValidation: func(t *testing.T, stack integration.RuntimeValidationStackInfo) {
				out, ok := stack.Outputs["output"].(string)
				assert.True(t, ok)
				assert.Len(t, out, 32)
			},
		})
	integration.ProgramTest(t, &test)
}

func TestSimple(t *testing.T) {
	test := getJSBaseOptions(t).
		With(integration.ProgramTestOptions{
			Dir:                    filepath.Join(getCwd(t), "simple"),
			ExtraRuntimeValidation: func(t *testing.T, stack integration.RuntimeValidationStackInfo) {},
			EditDirs: []integration.EditDir{{
				Dir:           filepath.Join("simple", "fail"),
				Additive:      true,
				ExpectFailure: true,
			}},
		})
	integration.ProgramTest(t, &test)
}

func TestEc2RemoteTs(t *testing.T) {
	sess, err := session.NewSession(&aws.Config{
		Region: aws.String(getRegion(t))},
	)
	assert.NoError(t, err)
	svc := ec2.New(sess)
	keyName, err := resource.NewUniqueHex("test-keyname", 8, 20)
	assert.NoError(t, err)
	t.Logf("Creating keypair %s.\n", keyName)
	key, err := svc.CreateKeyPair(&ec2.CreateKeyPairInput{
		KeyName: aws.String(keyName),
	})
	assert.NoError(t, err)
	if err != nil {
		return
	}
	defer func() {
		t.Logf("Deleting keypair %s.\n", keyName)
		_, err := svc.DeleteKeyPair(&ec2.DeleteKeyPairInput{
			KeyName: aws.String(keyName),
		})
		assert.NoError(t, err)
	}()
	test := getJSBaseOptions(t).
		With(integration.ProgramTestOptions{
			Dir: filepath.Join(getCwd(t), "ec2_remote"),
			Config: map[string]string{
				"keyName": aws.StringValue(key.KeyName),
			},
			Secrets: map[string]string{
				"privateKeyBase64": base64.StdEncoding.EncodeToString([]byte(aws.StringValue(key.KeyMaterial))),
			},
			EditDirs: []integration.EditDir{{
				Dir:      filepath.Join("ec2_remote", "replace_instance"),
				Additive: true,
			}},
		})

	integration.ProgramTest(t, &test)
}

<<<<<<< HEAD
func TestRemoteExec(t *testing.T) {
	sess, err := session.NewSession(&aws.Config{
		Region: aws.String(getRegion(t))},
	)
	assert.NoError(t, err)
	svc := ec2.New(sess)
	keyName, err := resource.NewUniqueHex("test-keyname", 8, 20)
	assert.NoError(t, err)
	t.Logf("Creating keypair %s.\n", keyName)
	key, err := svc.CreateKeyPair(&ec2.CreateKeyPairInput{
		KeyName: aws.String(keyName),
	})
	assert.NoError(t, err)
	if err != nil {
		return
	}
	defer func() {
		t.Logf("Deleting keypair %s.\n", keyName)
		_, err := svc.DeleteKeyPair(&ec2.DeleteKeyPairInput{
			KeyName: aws.String(keyName),
		})
		assert.NoError(t, err)
	}()
	test := getJSBaseOptions(t).
		With(integration.ProgramTestOptions{
			Dir: filepath.Join(getCwd(t), "remote_exec"),
			Config: map[string]string{
				"keyName": aws.StringValue(key.KeyName),
			},
			Secrets: map[string]string{
				"privateKeyBase64": base64.StdEncoding.EncodeToString([]byte(aws.StringValue(key.KeyMaterial))),
			},
			ExtraRuntimeValidation: func(t *testing.T, stack integration.RuntimeValidationStackInfo) {
				t.Logf("Output: %#v", stack.Outputs)
				assert.Equal(t, "45\n", stack.Outputs["result"])
=======
func TestLambda(t *testing.T) {
	test := getJSBaseOptions(t).
		With(integration.ProgramTestOptions{
			Dir: filepath.Join(getCwd(t), "lambda"),
			ExtraRuntimeValidation: func(t *testing.T, stack integration.RuntimeValidationStackInfo) {
				out, ok := stack.Outputs["output"].(string)
				assert.True(t, ok)
				assert.Len(t, out, 10)
>>>>>>> 3374b20e
			},
		})
	integration.ProgramTest(t, &test)
}

func getJSBaseOptions(t *testing.T) integration.ProgramTestOptions {
	base := getBaseOptions(t)
	baseJS := base.With(integration.ProgramTestOptions{
		Dependencies: []string{
			"@pulumi/command",
		},
	})

	return baseJS
}<|MERGE_RESOLUTION|>--- conflicted
+++ resolved
@@ -86,7 +86,6 @@
 	integration.ProgramTest(t, &test)
 }
 
-<<<<<<< HEAD
 func TestRemoteExec(t *testing.T) {
 	sess, err := session.NewSession(&aws.Config{
 		Region: aws.String(getRegion(t))},
@@ -122,7 +121,11 @@
 			ExtraRuntimeValidation: func(t *testing.T, stack integration.RuntimeValidationStackInfo) {
 				t.Logf("Output: %#v", stack.Outputs)
 				assert.Equal(t, "45\n", stack.Outputs["result"])
-=======
+			},
+		})
+	integration.ProgramTest(t, &test)
+}
+
 func TestLambda(t *testing.T) {
 	test := getJSBaseOptions(t).
 		With(integration.ProgramTestOptions{
@@ -131,7 +134,6 @@
 				out, ok := stack.Outputs["output"].(string)
 				assert.True(t, ok)
 				assert.Len(t, out, 10)
->>>>>>> 3374b20e
 			},
 		})
 	integration.ProgramTest(t, &test)
