--- conflicted
+++ resolved
@@ -5,11 +5,7 @@
 require (
 	github.com/blang/semver v3.5.1+incompatible
 	github.com/pkg/errors v0.9.1
-<<<<<<< HEAD
-	github.com/pulumi/pulumi/sdk/v3 v3.44.1
-=======
 	github.com/pulumi/pulumi/sdk/v3 v3.44.2
->>>>>>> c981f4a6
 )
 
 require (
